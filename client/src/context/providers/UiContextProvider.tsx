--- conflicted
+++ resolved
@@ -16,11 +16,8 @@
   ONBOARDING_DONE_KEY,
   THEME,
 } from '../../services/storage';
-<<<<<<< HEAD
 import { UITabType } from '../../types/general';
-=======
 import { Theme } from '../../types';
->>>>>>> 3c64d142
 
 export const UIContextProvider = ({
   children,
@@ -42,13 +39,10 @@
   const [shouldShowWelcome, setShouldShowWelcome] = useState(
     !getPlainFromStorage(ONBOARDING_DONE_KEY),
   );
-<<<<<<< HEAD
   const [isRightPanelOpen, setRightPanelOpen] = useState(false);
-=======
   const [theme, setTheme] = useState<Theme>(
     (getPlainFromStorage(THEME) as 'default' | null) || 'default',
   );
->>>>>>> 3c64d142
 
   useEffect(() => {
     if (!isSelfServe) {
@@ -81,14 +75,11 @@
       isGithubChecked,
       shouldShowWelcome,
       setShouldShowWelcome,
-<<<<<<< HEAD
       isRightPanelOpen,
       setRightPanelOpen,
       tab,
-=======
       theme,
       setTheme,
->>>>>>> 3c64d142
     }),
     [
       isSettingsOpen,
@@ -99,12 +90,9 @@
       isGithubConnected,
       isGithubChecked,
       shouldShowWelcome,
-<<<<<<< HEAD
       isRightPanelOpen,
       tab,
-=======
       theme,
->>>>>>> 3c64d142
     ],
   );
   return (
