--- conflicted
+++ resolved
@@ -38,14 +38,11 @@
           isGithubChecked: true,
           shouldShowWelcome: false,
           setShouldShowWelcome: () => {},
-<<<<<<< HEAD
           isRightPanelOpen: false,
           setRightPanelOpen: () => {},
           tab: { key: '1', name: 'New tab', repoName: '' },
-=======
           theme: 'default',
           setTheme: () => {},
->>>>>>> 3c64d142
         }}
       >
         <RepositoriesContext.Provider
@@ -91,14 +88,11 @@
           isGithubChecked: true,
           shouldShowWelcome: false,
           setShouldShowWelcome: () => {},
-<<<<<<< HEAD
           isRightPanelOpen: false,
           setRightPanelOpen: () => {},
           tab: { key: '1', name: 'New tab', repoName: '' },
-=======
           theme: 'default',
           setTheme: () => {},
->>>>>>> 3c64d142
         }}
       >
         <RepositoriesContext.Provider
@@ -226,14 +220,11 @@
           isGithubChecked: true,
           shouldShowWelcome: false,
           setShouldShowWelcome: () => {},
-<<<<<<< HEAD
           isRightPanelOpen: false,
           setRightPanelOpen: () => {},
           tab: { key: '1', name: 'New tab', repoName: '' },
-=======
           theme: 'default',
           setTheme: () => {},
->>>>>>> 3c64d142
         }}
       >
         <RepositoriesContext.Provider
